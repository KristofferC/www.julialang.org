--- conflicted
+++ resolved
@@ -709,22 +709,6 @@
 will be more efficient than all of the adjoint sensitivity implementations for
 large numbers of parameters.
 
-<<<<<<< HEAD
-=======
-It is worth noting that using automatic differentiation in this form is almost
-impossible for libraries which utilize precompiled C/C++/Fortran packages 
-(SciPy, deSolve), and so this is a unique feature of the
-Julia differential equation suite. While entire ODE solver libraries could in
-theory be recoded into PyTorch or TensorFlow, doing so for a fully featured
-suite would be a difficult process without much promise for performance. For
-example, it is well-known that production-quality ODE solvers in
-C++/Fortran/Julia make heavy use of mutation in first class nonlinear functions
-to stave off the heavy memory pressure of allocating small arrays in a loop,
-but this kind of workflow is
-[mentioned in the documentation as not well-optimized in PyTorch](https://pytorch.org/docs/master/notes/autograd.html#in-place-operations-with-autograd). Other concerns of this fashion
-make Julia an exceptional choice for this application.
-
->>>>>>> 6dd0aa87
 Altogether, being able to switch between different gradient methods without changing
 the rest of your code is crucial for having a scalable, optimized, and
 maintainable framework for integrating differential equations and neural networks.
@@ -754,4 +738,4 @@
 pharmacometric simulation engine [PuMaS.jl](https://doi.org/10.1007/s10928-018-9606-9)
 into the deep learning framework. With access to the full range of solvers for ODEs,
 SDEs, DAEs, DDEs, PDEs, discrete stochastic equations, and more, we are
-interested to see what kinds of next generation neural networks you build with Julia.
+interested to see what kinds of next generation neural networks you build with Julia.