--- conflicted
+++ resolved
@@ -18,14 +18,10 @@
   * MAT 423, Numerical Analysis (Prof. Clemens Heitzinger)
 
 - Azad University, Science and Research Branch, Fall 2014
-<<<<<<< HEAD
   * CE 3820, Modeling and Evaluation (Dr. Arman Shokrollahi)
-=======
-  * [CE 3820], Modeling and Evaluation (Dr. Arman Shokrollahi)
 
 - Iran University of Science and Technology, Fall 2014
   * [CS582](http://armanshokrollahi.com/teaching/f14/ml/index.html), Machine Learning (Dr. Arman Shokrollahi)
->>>>>>> 21dd128f
 
 - Iowa State University, Fall 2014
   * [STAT 590F](https://github.com/heike/stat590f), Topics in Statistical Computing: Julia Seminar (Prof. Heike Hofmann)
